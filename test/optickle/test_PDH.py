"""
Unit tests for optickle PDH frequency response and sweeps
"""

import matlab.engine
import numpy as np
import pytickle.optickle as pyt
import pytickle.plant as plant
from pytickle.controls import DegreeOfFreedom
import os
import close
import pytest

eng = matlab.engine.start_matlab()
pyt.addOpticklePath(eng)


fmod = 11e3
gmod = 0.1
vRF = np.array([-fmod, 0, fmod])
Pin = 1
Ti = 0.01
Lcav = 40e3

data = np.load('data/optickle_PDH_data.npz')


def optFP(opt_name):
    opt = pyt.PyTickle(eng, opt_name, vRF)

    opt.addMirror('IX', Thr=Ti)
    opt.addMirror('EX', Thr=0)
    opt.addLink('IX', 'fr', 'EX', 'fr', Lcav)
    opt.addLink('EX', 'fr', 'IX', 'fr', Lcav)
    opt.setCavityBasis('EX', 'IX')

    for optic in ['IX', 'EX']:
        opt.setMechTF(optic, [], [0, 0], 1)

    opt.addSource('Laser', np.sqrt(Pin)*(vRF == 0))
    opt.addModulator('AM', 1)
    opt.addModulator('PM', 1j)
    opt.addRFmodulator('Mod', fmod, gmod*1j)
    opt.addLink('Laser', 'out', 'AM', 'in', 0)
    opt.addLink('AM', 'out', 'PM', 'in', 0)
    opt.addLink('PM', 'out', 'Mod', 'in', 0)
    opt.addLink('Mod', 'out', 'IX', 'bk', 0)

    opt.addSink('REFL')
    opt.addLink('IX', 'bk', 'REFL', 'in', 0)
    opt.addReadout('REFL', fmod, 0)

    return opt


class TestFreqResp:

    opt = optFP('optFR')
    ff = np.logspace(-2, 4, 1000)
    opt.run(ff)
    opt.save('test_PDH.hdf5')
    opt2 = plant.OpticklePlant()
    opt2.load('test_PDH.hdf5')
    os.remove('test_PDH.hdf5')

    def test_tfI(self):
<<<<<<< HEAD
        tfI = self.opt.getTF('REFL_I', 'EX')
        assert close.allclose(tfI, data['tfI'])

    def test_tfQ(self):
        tfQ = self.opt.getTF('REFL_Q', 'EX')
        assert close.allclose(tfQ, data['tfQ'])
=======
        ex = DegreeOfFreedom('EX')
        ex2 = DegreeOfFreedom('EX', probes='REFL_I')
        ex3 = DegreeOfFreedom('EX', probes='REFL_DC')
        tfI1 = self.opt.getTF('REFL_I', 'EX')
        tfI2 = self.opt.getTF('REFL_I', ex)
        tfI3 = self.opt.getTF(ex2)
        tfI4 = self.opt.getTF('REFL_I', ex3)
        c1 = close.allclose(tfI1, data['tfI'])
        c2 = close.allclose(tfI2, data['tfI'])
        c3 = close.allclose(tfI3, data['tfI'])
        c4 = close.allclose(tfI4, data['tfI'])
        assert np.all([c1, c2, c3, c4])

    def test_tfQ(self):
        ex = DegreeOfFreedom(name='EX', drives='EX', doftype='pos')
        ex2 = DegreeOfFreedom(name='EX', drives='EX', doftype='pos',
                              probes='REFL_Q')
        tfQ1 = self.opt.getTF('REFL_Q', 'EX')
        tfQ2 = self.opt.getTF('REFL_Q', ex)
        tfQ3 = self.opt.getTF(ex2)
        c1 = close.allclose(tfQ1, data['tfQ'])
        c2 = close.allclose(tfQ2, data['tfQ'])
        c3 = close.allclose(tfQ3, data['tfQ'])
        assert np.all([c1, c2])
>>>>>>> 504184e3

    def test_qnI(self):
        qnI = self.opt.getQuantumNoise('REFL_I')
        assert close.allclose(qnI, data['qnI'])

    def test_qnQ(self):
        qnQ = self.opt.getQuantumNoise('REFL_Q')
        assert close.allclose(qnQ, data['qnQ'])

    def test_qnDC(self):
        qnDC = self.opt.getQuantumNoise('REFL_DC')
        assert close.allclose(qnDC, data['qnDC'])

    def test_phaseI(self):
<<<<<<< HEAD
        tf = self.opt.getTF('REFL_I', 'PM', dof='drive')
        assert close.allclose(tf, data['tfI_phase'])

    def test_phaseQ(self):
        tf = self.opt.getTF('REFL_Q', 'PM', dof='drive')
        assert close.allclose(tf, data['tfQ_phase'])

    def test_ampI(self):
        tf = self.opt.getTF('REFL_I', 'AM', dof='drive')
        assert close.allclose(tf, data['tfI_amp'])

    def test_ampQ(self):
        tf = self.opt.getTF('REFL_Q', 'AM', dof='drive')
=======
        pm = DegreeOfFreedom('PM', 'drive')
        pm2 = DegreeOfFreedom('PM', probes='REFL_I', doftype='drive')
        tf1 = self.opt.getTF('REFL_I', 'PM', doftype='drive')
        tf2 = self.opt.getTF('REFL_I', pm)
        tf3 = self.opt.getTF(pm2)
        c1 = close.allclose(tf1, data['tfI_phase'])
        c2 = close.allclose(tf2, data['tfI_phase'])
        c3 = close.allclose(tf3, data['tfI_phase'])
        assert np.all([c1, c2, c3])

    def test_phaseQ(self):
        tf = self.opt.getTF('REFL_Q', 'PM', doftype='drive')
        assert close.allclose(tf, data['tfQ_phase'])

    def test_ampI(self):
        am = DegreeOfFreedom('AM', 'drive')
        am2 = DegreeOfFreedom('AM', probes='REFL_I', doftype='drive')
        tf1 = self.opt.getTF('REFL_I', 'AM', doftype='drive')
        tf2 = self.opt.getTF('REFL_I', am)
        tf3 = self.opt.getTF(am2)
        c1 = close.allclose(tf1, data['tfI_amp'])
        c2 = close.allclose(tf2, data['tfI_amp'])
        c3 = close.allclose(tf3, data['tfI_amp'])
        assert np.all([c1, c2, c3])

    def test_ampQ(self):
        tf = self.opt.getTF('REFL_Q', 'AM', doftype='drive')
>>>>>>> 504184e3
        assert close.allclose(tf, data['tfQ_amp'])

    def test_DC_DC(self):
        sig = self.opt.getSigDC('REFL_DC')
        assert close.isclose(sig, data['dcDC'])

    def test_DC_I(self):
        sig = self.opt.getSigDC('REFL_I')
        assert close.isclose(sig, data['dcI'])

    def test_DC_Q(self):
        sig = self.opt.getSigDC('REFL_Q')
        assert close.isclose(sig, data['dcQ'])
<<<<<<< HEAD
=======

    def test_amp2pos(self):
        ex = DegreeOfFreedom('EX')
        laser_amp = DegreeOfFreedom('AM', 'drive')
        amp2pos = self.opt.getMechTF(ex, laser_amp)
        assert close.allclose(amp2pos, data['amp2pos'])
>>>>>>> 504184e3

    def test_reload_tfI(self):
        tfI = self.opt2.getTF('REFL_I', 'EX')
        assert close.allclose(tfI, data['tfI'])

    def test_reload_tfQ(self):
        tfQ = self.opt2.getTF('REFL_Q', 'EX')
        assert close.allclose(tfQ, data['tfQ'])

    def test_reload_qnI(self):
        qnI = self.opt2.getQuantumNoise('REFL_I')
        assert close.allclose(qnI, data['qnI'])

    def test_reload_qnQ(self):
        qnQ = self.opt2.getQuantumNoise('REFL_Q')
        assert close.allclose(qnQ, data['qnQ'])

    def test_reload_qnDC(self):
        qnDC = self.opt2.getQuantumNoise('REFL_DC')
        assert close.allclose(qnDC, data['qnDC'])

    def test_reload_phaseI(self):
<<<<<<< HEAD
        tf = self.opt2.getTF('REFL_I', 'PM', dof='drive')
        assert close.allclose(tf, data['tfI_phase'])

    def test_reload_phaseQ(self):
        tf = self.opt2.getTF('REFL_Q', 'PM', dof='drive')
        assert close.allclose(tf, data['tfQ_phase'])

    def test_reload_ampI(self):
        tf = self.opt2.getTF('REFL_I', 'AM', dof='drive')
        assert close.allclose(tf, data['tfI_amp'])

    def test_reload_ampQ(self):
        tf = self.opt2.getTF('REFL_Q', 'AM', dof='drive')
=======
        tf = self.opt2.getTF('REFL_I', 'PM', doftype='drive')
        assert close.allclose(tf, data['tfI_phase'])

    def test_reload_phaseQ(self):
        tf = self.opt2.getTF('REFL_Q', 'PM', doftype='drive')
        assert close.allclose(tf, data['tfQ_phase'])

    def test_reload_ampI(self):
        tf = self.opt2.getTF('REFL_I', 'AM', doftype='drive')
        assert close.allclose(tf, data['tfI_amp'])

    def test_reload_ampQ(self):
        tf = self.opt2.getTF('REFL_Q', 'AM', doftype='drive')
>>>>>>> 504184e3
        assert close.allclose(tf, data['tfQ_amp'])

    def test_reload_DC_DC(self):
        sig = self.opt2.getSigDC('REFL_DC')
        assert close.isclose(sig, data['dcDC'])

    def test_reload_DC_I(self):
        sig = self.opt2.getSigDC('REFL_I')
        assert close.isclose(sig, data['dcI'])

    def test_reload_DC_Q(self):
        sig = self.opt2.getSigDC('REFL_Q')
        assert close.isclose(sig, data['dcQ'])


class TestSweep:

    opt = optFP('optSweep')
    ePos = {'EX': 5e-9}
    sPos = {k: -v for k, v in ePos.items()}
    opt.sweepLinear(sPos, ePos, 1000)

    def test_sweepI(self):
        poses, sweepI = self.opt.getSweepSignal('REFL_I', 'EX')
        assert close.allclose(sweepI, data['sweepI'])

    def test_sweepQ(self):
        poses, sweepQ = self.opt.getSweepSignal('REFL_Q', 'EX')
        assert close.allclose(sweepQ, data['sweepQ'])<|MERGE_RESOLUTION|>--- conflicted
+++ resolved
@@ -64,14 +64,6 @@
     os.remove('test_PDH.hdf5')
 
     def test_tfI(self):
-<<<<<<< HEAD
-        tfI = self.opt.getTF('REFL_I', 'EX')
-        assert close.allclose(tfI, data['tfI'])
-
-    def test_tfQ(self):
-        tfQ = self.opt.getTF('REFL_Q', 'EX')
-        assert close.allclose(tfQ, data['tfQ'])
-=======
         ex = DegreeOfFreedom('EX')
         ex2 = DegreeOfFreedom('EX', probes='REFL_I')
         ex3 = DegreeOfFreedom('EX', probes='REFL_DC')
@@ -96,7 +88,6 @@
         c2 = close.allclose(tfQ2, data['tfQ'])
         c3 = close.allclose(tfQ3, data['tfQ'])
         assert np.all([c1, c2])
->>>>>>> 504184e3
 
     def test_qnI(self):
         qnI = self.opt.getQuantumNoise('REFL_I')
@@ -111,21 +102,6 @@
         assert close.allclose(qnDC, data['qnDC'])
 
     def test_phaseI(self):
-<<<<<<< HEAD
-        tf = self.opt.getTF('REFL_I', 'PM', dof='drive')
-        assert close.allclose(tf, data['tfI_phase'])
-
-    def test_phaseQ(self):
-        tf = self.opt.getTF('REFL_Q', 'PM', dof='drive')
-        assert close.allclose(tf, data['tfQ_phase'])
-
-    def test_ampI(self):
-        tf = self.opt.getTF('REFL_I', 'AM', dof='drive')
-        assert close.allclose(tf, data['tfI_amp'])
-
-    def test_ampQ(self):
-        tf = self.opt.getTF('REFL_Q', 'AM', dof='drive')
-=======
         pm = DegreeOfFreedom('PM', 'drive')
         pm2 = DegreeOfFreedom('PM', probes='REFL_I', doftype='drive')
         tf1 = self.opt.getTF('REFL_I', 'PM', doftype='drive')
@@ -153,7 +129,6 @@
 
     def test_ampQ(self):
         tf = self.opt.getTF('REFL_Q', 'AM', doftype='drive')
->>>>>>> 504184e3
         assert close.allclose(tf, data['tfQ_amp'])
 
     def test_DC_DC(self):
@@ -167,15 +142,12 @@
     def test_DC_Q(self):
         sig = self.opt.getSigDC('REFL_Q')
         assert close.isclose(sig, data['dcQ'])
-<<<<<<< HEAD
-=======
 
     def test_amp2pos(self):
         ex = DegreeOfFreedom('EX')
         laser_amp = DegreeOfFreedom('AM', 'drive')
         amp2pos = self.opt.getMechTF(ex, laser_amp)
         assert close.allclose(amp2pos, data['amp2pos'])
->>>>>>> 504184e3
 
     def test_reload_tfI(self):
         tfI = self.opt2.getTF('REFL_I', 'EX')
@@ -198,21 +170,6 @@
         assert close.allclose(qnDC, data['qnDC'])
 
     def test_reload_phaseI(self):
-<<<<<<< HEAD
-        tf = self.opt2.getTF('REFL_I', 'PM', dof='drive')
-        assert close.allclose(tf, data['tfI_phase'])
-
-    def test_reload_phaseQ(self):
-        tf = self.opt2.getTF('REFL_Q', 'PM', dof='drive')
-        assert close.allclose(tf, data['tfQ_phase'])
-
-    def test_reload_ampI(self):
-        tf = self.opt2.getTF('REFL_I', 'AM', dof='drive')
-        assert close.allclose(tf, data['tfI_amp'])
-
-    def test_reload_ampQ(self):
-        tf = self.opt2.getTF('REFL_Q', 'AM', dof='drive')
-=======
         tf = self.opt2.getTF('REFL_I', 'PM', doftype='drive')
         assert close.allclose(tf, data['tfI_phase'])
 
@@ -226,7 +183,6 @@
 
     def test_reload_ampQ(self):
         tf = self.opt2.getTF('REFL_Q', 'AM', doftype='drive')
->>>>>>> 504184e3
         assert close.allclose(tf, data['tfQ_amp'])
 
     def test_reload_DC_DC(self):
