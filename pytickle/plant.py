'''
Code for general optomechanical plants
'''

import numpy as np
import matplotlib.pyplot as plt
from . import controls as ctrl
from . import plotting
from . import utils
from . import io
import h5py
from numbers import Number
from .utils import beam_properties_from_q, get_default_kwargs


class OpticklePlant:
    """An Optickle optomechanical plant
    """
    def __init__(self):
        self._topology = OptickleTopology()
        self._vRF = None
        self._lambda0 = None
        self._pol = None
        self._probes = []
        self._drives = []
        self._ff = None
        self._fDC = None
        self._sigAC = {}
        self._sigDC_tickle = None
        self._mMech = {}
        self._mOpt = {}
        self._noiseAC = {}
        self._mech_plants = {}
        self._poses = None
        self._sigDC_sweep = None
        self._fDC_sweep = None
        self._qq = None
<<<<<<< HEAD
        self._optickle_sha = '???'
=======
        self._doftypes = ['pos', 'pitch', 'yaw', 'drive', 'amp', 'phase']
>>>>>>> 504184e3

    @property
    def vRF(self):
        """Vector of RF sidebands computed [Hz]
        """
        return self._vRF

    @property
    def lambda0(self):
        """Wavelength [m]
        """
        return self._lambda0

    @property
    def pol(self):
        """Vector of polarizations for each field
        """
        return self._pol

    @property
    def drives(self):
        """List of drives
        """
        return self._drives

    @property
    def probes(self):
        """List of probes
        """
        return self._probes

    @property
    def ff(self):
        """Frequency vector [Hz]
        """
        return self._ff

<<<<<<< HEAD
    @property
    def optickle_sha(self):
        """Optickle commit SHA used to compute
        """
        return self._optickle_sha

    def getTF(self, probes, drives, dof='pos', optOnly=False):
=======
    def getTF(self, *args, **kwargs):
>>>>>>> 504184e3
        """Compute a transfer function

        Inputs:
          Transfer functions can be computed in one of three ways:
          1) Specifying
              probes: name of the probes at which the TF is calculated
              drives: names of the drives from which the TF is calculated
              doftype: degree of freedom of the drives (Default: pos)
              optOnly: if True, only return the optical TF with no mechanics
                (Default: False)
           2) Specifying probes and optOnly but using a DegreeOfFreedom to
              specify the drives and doftype
           3) Using a DegreeOfFreedom for the probes, drives, and doftype

        Returns:
          tf: the transfer function
            * In units of [W/m] if drive is an optic with doftype pos
            * In units of [W/rad] if drive is an optic with doftype pitch or yaw
            * In units of [W/rad] if drive is a PM modulator with doftype drive
            * In units of [W/RAM] if drive is an AM modulator with doftype drive
            * In units of [W/rad] if drive is an RF modulator with doftype phase
            * In units of [W/RAM] if drive is an RF modulator with doftype amp
              modulation of an RF modulator.

        Note:
          * To convert phase noise in [W/rad] to frequency noise in [W/Hz],
            divide by 1j*ff
          * To convert amplitude noise in [W/RAM] to intensity noise in [W/RIN],
            divide by 2 since RIN = 2*RAM

        Examples:
          * If only a single drive is used, the drive name can be a string.
            To compute the phase transfer function in reflection from a FP
            cavity
              tf = opt.getTF('REFL', 'PM', doftype='drive')
            The frequency transfer function is then tf/(1j*ff). Equivalently
              PM = DegreeOfFreedom('PM', doftype='drive')
              tf = opt.getTF('REFL', PM)

          * If multiple drives are used, the drive names should be a dict.
            To compute the DARM transfer function to the AS_DIFF homodyne PD
              DARM = {'EX': 1/2, 'EY': -1/2}
              tf = opt.getTF('AS_DIFF', DARM)
            or equivalently
              DARM = DegreeOfFreedom({'EX': 1/2, 'EY': -1/2})
              tf = opt.getTF('AS_DIFF', DARM)
            or equivalently
              DARM = DegreeOfFreedom({'EX': 1/2, 'EY': -1/2}, probes='AS_DIFF')
              tf = opt.getTF(DARM)
            [Note: Since DARM is defined as Lx - Ly, to get 1 m of DARM
            requires 0.5 m of both Lx and Ly]

           * Note that if the probes are specified in a DegreeOfFreedom, these are
             the default probes. If different probes are specified in getTF, those
             will be used instead.
        """
        # figure out the kind of input and extract the probes and drives
        def get_dof_data(dof):
            doftype = dof.doftype
            drives = {
                key.split('.')[0]: val for key, val in dof.drives.items()}
            return doftype, drives

        if len(args) == 1:
            dof = args[0]
            if isinstance(dof, ctrl.DegreeOfFreedom):
                probes = dof.probes
                doftype, drives = get_dof_data(dof)
            else:
                raise TypeError(
                    'Single argument transfer functions must be a DegreeOfFreedom')
            optOnly = get_default_kwargs(kwargs, optOnly=False)['optOnly']

        elif len(args) == 2:
            probes, drives = args
            if isinstance(drives, ctrl.DegreeOfFreedom):
                doftype, drives = get_dof_data(drives)
                optOnly = get_default_kwargs(kwargs, optOnly=False)['optOnly']
            else:
                kwargs = get_default_kwargs(kwargs, doftype='pos', optOnly=False)
                doftype = kwargs['doftype']
                optOnly = kwargs['optOnly']

        else:
            raise TypeError(
                'takes 2 positional arguments but ' + str(len(args)) + ' were given')

        if doftype not in self._doftypes:
            raise ValueError('Unrecognized degree of freedom {:s}'.format(doftype))

        # figure out the shape of the TF
        if isinstance(self.ff, Number):
            # TF is at a single frequency
            tf = 0
        else:
            # TF is for a frequency vector
            tf = np.zeros(len(self.ff), dtype='complex')

        if optOnly:
            tfData = self._mOpt
        else:
            tfData = self._sigAC

        if tfData is None:
            msg = 'Must run tickle for the appropriate DOF before ' \
                  + 'calculating a transfer function.'
            raise RuntimeError(msg)

        # figure out which raw output matrix to use
        if doftype in ['pos', 'drive', 'amp', 'phase']:
            tfData = tfData['pos']
        elif doftype == 'pitch':
            tfData = tfData['pitch']
        elif doftype == 'yaw':
            tfData = tfData['yaw']

        if isinstance(drives, str):
            drives = {drives: 1}

        if isinstance(probes, str):
            probes = {probes: 1}

        # loop through the drives and probes to compute the TF
        for probe, pc in probes.items():
            # get the probe index
            probeNum = self.probes.index(probe)

            for drive, drive_pos in drives.items():
                # get the drive index
                driveNum = self._getDriveIndex(drive, doftype)

                # add the contribution from this drive
                try:
                    tf += pc * drive_pos * tfData[probeNum, driveNum]
                except IndexError:
                    tf += pc * drive_pos * tfData[driveNum]

        return tf

    def getMechMod(self, drive_out, drive_in, doftype='pos'):
        """Get the radiation pressure modifications to drives

        Inputs:
          drive_out: name of the output drive
          drive_in: name of the input drive
          doftype: degree of freedom: pos, pitch, or yaw (Default: pos)
        """
        err_msg = ('Mechanical modifications can only be calculated for '
                   + 'degrees of freedom with one drive')
        if isinstance(drive_out, ctrl.DegreeOfFreedom):
            if len(drive_out.drives) != 1:
                raise ValueError(err_msg)
            for key in drive_out.drives.keys():
                drive_out, doftype_out = key.split('.')
        else:
            doftype_out = doftype

        if isinstance(drive_in, ctrl.DegreeOfFreedom):
            if len(drive_in.drives) != 1:
                raise ValueError(err_msg)
            for key in drive_in.drives.keys():
                drive_in, doftype_in = key.split('.')
        else:
            doftype_in = doftype

        if doftype_in not in self._doftypes:
            raise ValueError('Unrecognized in doftype ' + doftype_in)
        if doftype_out not in self._doftypes:
            raise ValueError('Unrecognized out doftype ' + doftype_out)

        # figure out which raw output matrix to use
        pos_types = ['pos', 'drive', 'amp', 'phase']
        if doftype_in in pos_types and doftype_out in pos_types:
            mMech = self._mMech['pos']
        elif doftype_in == 'pitch' and doftype_out == 'pitch':
            mMech = self._mMech['pitch']
        elif doftype_in == 'yaw' and doftype_out == 'yaw':
            mMech = self._mMech['yaw']
        else:
            raise ValueError('Input and output doftypes must be the same')

        if mMech is None:
            msg = 'Must run tickle for the appropriate DOF before ' \
                  + 'calculating a transfer function.'
            raise RuntimeError(msg)

        driveInNum = self._getDriveIndex(drive_in, doftype_in)
        driveOutNum = self._getDriveIndex(drive_out, doftype_out)

        return mMech[driveOutNum, driveInNum]

    def getMechTF(self, outDrives, inDrives, doftype='pos'):
        """Compute a mechanical transfer function

        Inputs:
          outDrives: name of the output drives
          inDrives: name of the input drives
          doftype: degree of freedom: pos, pitch, or yaw (Default: pos)

        Returns:
          tf: the transfer function
            * In units of [m/N] for position
            * In units of [rad/(N m)] for pitch and yaw
        """
        if doftype not in self._doftypes:
            raise ValueError('Unrecognized degree of freedom {:s}'.format(doftype))

        # figure out the shape of the TF
        if isinstance(self.ff, Number):
            # TF is at a single frequency
            tf = 0
        else:
            # TF is for a frequency vector
            tf = np.zeros(len(self.ff), dtype='complex')

        if not isinstance(outDrives, ctrl.DegreeOfFreedom):
            outDrives = ctrl.DegreeOfFreedom(outDrives, doftype=doftype)
        if not isinstance(inDrives, ctrl.DegreeOfFreedom):
            inDrives = ctrl.DegreeOfFreedom(inDrives, doftype=doftype)

        # loop through drives to compute the TF
        for inDrive, c_in in inDrives.dofs():
            # get the default mechanical plant of the optic being driven
            dof_in = self._doftype2pos(inDrive.doftype)
            plant = self._mech_plants[dof_in][inDrive.name]
            if inDrive.doftype in ['drive', 'amp', 'phase']:
                z, p, k = plant.get_zpk()
                if k == 0:
                    plant = ctrl.Filter([], [], 1)

            for outDrive, c_out in outDrives.dofs():
                mmech = self.getMechMod(outDrive, inDrive)
                tf += c_in * c_out * plant.computeFilter(self.ff) * mmech

        return tf

    def plotMechTF(self, outDrives, inDrives, mag_ax=None, phase_ax=None,
                   doftype='pos', **kwargs):
        """Plot a mechanical transfer function

        See documentation for plotTF in plotting
        """
        ff = self.ff
        tf = self.getMechTF(outDrives, inDrives, doftype=doftype)
        fig = plotting.plotTF(
            ff, tf, mag_ax=mag_ax, phase_ax=phase_ax, **kwargs)
        return fig

    def getQuantumNoise(self, probeName, doftype='pos'):
        """Compute the quantum noise at a probe

        Returns the quantum noise at a given probe in [W/rtHz]
        """
        probeNum = self.probes.index(probeName)
        try:
            qnoise = self._noiseAC[doftype][probeNum, :]
        except IndexError:
            qnoise = self._noiseAC[doftype][probeNum]
        return qnoise

    def plotTF(self, *args, **kwargs):
        """Plot a transfer function.

        Transfer functions can be plotted by one of the three methods described
        in plotTF.

        By default a new figure is returned. The axes of an existing figure
        can be specified to plot multiple transfer functions on the same figure

        See documentation for plotTF in plotting

        Examples:
          Plot a transfer function on new figure specifying probes and drives
            DARM = {'EX': 1/2, 'EY': -1/2}
            fig = opt.plotTF('AS_DIFF', DARM)

          Plot on an existing figure 'fig' with a DegreeOfFreedom
            DARM = DegreeOfFreedom({'EX': 1/2, 'EY': -1/2}, probes='AS_DIFF')
            opt.plotTF('AS_DIFF', DARM, *fig.axes)

          Plot on an existing axis, using DegreeOfFreedom to specify probes
          and drives, and specify plot styles
            opt.plotTF(DARM, *fig.axes, label='DARM', color='xkcd:blue')

          Pass transfer function options with plot styles on an existing figure
            opt.plotTF('REFL', 'Laser', *fig.axes, doftype='freq', ls='-.')
        """
        tf_args, mag_ax, phase_ax = plotting._get_tf_args(*args)

        try:
            tf_kwargs = dict(doftype=kwargs.pop('doftype'))
        except KeyError:
            tf_kwargs = {}

        if 'optOnly' in kwargs:
            tf_kwargs['optOnly'] = kwargs.pop('optOnly')

        ff = self.ff
        tf = self.getTF(*tf_args, **tf_kwargs)
        fig = plotting.plotTF(
            ff, tf, mag_ax=mag_ax, phase_ax=phase_ax, **kwargs)

        return fig

    def plotQuantumASD(self, probeName, driveNames, fig=None, **kwargs):
        """Plot the quantum ASD of a probe

        Plots the ASD of a probe referenced the the transfer function for
        some signal, such as DARM.

        Inputs:
          probeName: name of the probe
          driveNames: names of the drives from which the TF to refer the
            noise to
          fig: if not None, an existing figure to plot the noise on
            (Default: None)
          **kwargs: extra keyword arguments to pass to the plot
        """
        ff = self.ff
        if driveNames:
            tf = self.getTF(probeName, driveNames)
            noiseASD = np.abs(self.getQuantumNoise(probeName)/tf)
        else:
            noiseASD = np.abs(self.getQuantumNoise(probeName))

        if fig is None:
            newFig = True
            fig = plt.figure()
        else:
            newFig = False

        fig.gca().loglog(ff, noiseASD, **kwargs)
        fig.gca().set_ylabel('Noise')
        fig.gca().set_xlim([min(ff), max(ff)])
        fig.gca().set_xlabel('Frequency [Hz]')
        fig.gca().xaxis.grid(True, which='both', alpha=0.5)
        fig.gca().xaxis.grid(alpha=0.25, which='minor')
        fig.gca().yaxis.grid(True, which='both', alpha=0.5)
        fig.gca().yaxis.grid(alpha=0.25, which='minor')

        if newFig:
            return fig

    def plotSweepSignal(self, probeName, driveName, fig=None, **kwargs):
        """Plot the signal from sweeping drives

        Inputs:
          probeName: name of the probe
          driveName: name of the drives
          fig: if not None, an existing figure to plot the signal on
            (Default: None)
          **kwargs: extra keyword arguments to pass to the plot
        """
        if fig is None:
            newFig = True
            fig = plt.figure()
        else:
            newFig = False
        ax = fig.gca()

        poses, sig = self.getSweepSignal(probeName, driveName)
        ax.plot(poses, sig, **kwargs)
        ax.set_xlim(poses[0], poses[-1])
        ax.grid(True, alpha=0.5)
        if newFig:
            return fig

    def getSigDC(self, probeName):
        """Get the DC power on a probe

        Inputs:
          probeName: the probe name

        Returns:
          power: the DC power on the probe [W]
        """
        probeNum = self.probes.index(probeName)
        return self._sigDC_tickle[probeNum]

    def computeBeamSpotMotion(self, opticName, spotPort, driveName, doftype):
        """Compute the beam spot motion on one optic due to angular motion of another

        The beam spot motion must have been monitored by calling
        monitorBeamSpotMotion before running the model.

        Inputs:
          opticName: name of the optic to compute the BSM on
          spotPort: port of the optic to compute the BSM on
          driveName: drive name of the optic from which to compute the BSM from
          doftype: degree of freedom of the optic driving the BSM

        Returns:
          bsm: the beam spot motion [m/rad]

        Example:
          To compute the beam spot motion on the front of EX due to pitch
          motion of IX
            opt.monitorBeamSpotMotion('EX', 'fr')
            bsm = opt.computeBeamSpotMotion('EX', 'fr', 'IX', 'pitch')
        """
        # figure out monitoring probe information
        probeName = '_' + opticName + '_' + spotPort + '_DC'
        # probe_info = self._eval(
        #     "opt.getSinkName(opt.getFieldProbed('{:s}'))".format(probeName), 1)
        field_num = self._topology.get_field_probed(probeName)
        probe_info = self._topology.get_sink_name(field_num)
        spotPort = probe_info.split('<-')[-1]

        # get TF to monitoring probe power [W/rad]
        tf = self.getTF(probeName, driveName, doftype=doftype)

        # DC power on the monitoring probe
        Pdc = self.getSigDC(probeName)

        # get the beam size on the optic
        w, _, _, _, _, _ = self.getBeamProperties(opticName, spotPort)
        w = np.abs(w[self.vRF == 0])

        # convert to spot motion [m/rad]
        bsm = w/Pdc * tf
        return bsm

    def getBeamProperties(self, name, port):
        """Compute the properties of a Gaussian beam at an optic

        Inputs:
          name: name of the optic
          port: name of the port

        Returns:
          w: beam radius on the optic [m]
          zR: Rayleigh range of the beam [m]
          z: distance from the beam waist to the optic [m]
            Negative values indicate that the optic is before the waist.
          w0: beam waist [m]
          R: radius of curvature of the phase front on the optic [m]
          psi: Gouy phase [deg]

        Example:
          opt.getBeamProperties('EX', 'fr')
        """
        if self._qq is None:
            raise RuntimeError(
                'Beam properties cannot be computed if a pitch or yaw response'
                + ' has not been calculated and an HG basis has not been set.')
        qq = self._qq[self._topology.get_sink_num(name, port)]
        return beam_properties_from_q(qq, lambda0=self.lambda0)

    def save(self, fname):
        """Export data to an hdf5 file

        Inputs:
          fname: file name to save data to
        """
        data = h5py.File(fname, 'w')
        self._topology.save(data)
        data['vRF'] = self.vRF
        data['lambda0'] = self.lambda0
        data['pol'] = io.str2byte(self.pol)
        data['probes'] = io.str2byte(self.probes)
        data['drives'] = io.str2byte(self.drives)
        data['ff'] = self.ff
        data['fDC'] = self._fDC
        io.dict_to_hdf5(self._sigAC, 'sigAC', data)
        data['sigDC_tickle'] = self._sigDC_tickle
        io.dict_to_hdf5(self._mMech, 'mMech', data)
        io.dict_to_hdf5(self._mOpt, 'mOpt', data)
        io.possible_none_to_hdf5(self._noiseAC, 'noiseAC', data)
        _mech_plants_to_hdf5(self._mech_plants, 'mech_plants', data)
        io.possible_none_to_hdf5(self._qq, 'qq', data)
        data['optickle_sha'] = self.optickle_sha
        data.close()

    def load(self, fname):
        """Load stored data from an hdf5 file

        Inputs:
          fname: file name to read from
        """
        data = h5py.File(fname, 'r')
        self._topology.load(data)
        self._vRF = data['vRF'][()]
        self._lambda0 = data['lambda0'][()]
        self._pol = np.array(io.byte2str(data['pol'][()]))
        self._probes = io.byte2str(data['probes'][()])
        self._drives = io.byte2str(data['drives'][()])
        self._ff = data['ff'][()]
        self._fDC = data['fDC'][()]
        self._sigAC = io.hdf5_to_dict(data['sigAC'])
        self._sigDC_tickle = data['sigDC_tickle'][()]
        self._mMech = io.hdf5_to_dict(data['mMech'])
        self._mOpt = io.hdf5_to_dict(data['mOpt'])
        self._noiseAC = io.hdf5_to_possible_none('noiseAC', data)
        self._mech_plants = _mech_plants_from_hdf5(data['mech_plants'], data)
        self._qq = io.hdf5_to_possible_none('qq', data)
        try:
            self._optickle_sha = data['optickle_sha'][()]
        except KeyError:
            self._optickle_sha = '???'
        data.close()

    def _getDriveIndex(self, name, doftype):
        """Find the drive index of a given drive and degree of freedom
        """
        if doftype in ['pos', 'pitch', 'yaw']:
            driveNum = self.drives.index(name + '.pos')
        elif doftype in ['drive', 'amp', 'phase']:
            driveNum = self.drives.index('{:s}.{:s}'.format(name, doftype))
        return driveNum

    def _getSidebandInd(
            self, freq, lambda0=1064e-9, pol='S', ftol=1, wltol=1e-10):
        """Find the index of an RF sideband frequency

        Inputs:
          freq: the frequency of the desired sideband
          lambda0: wavelength of desired sideband [m] (Default: 1064 nm)
          pol: polarization (Default: 'S')
          ftol: tolerance of the difference between freq and the RF sideband
            of the model [Hz] (Default: 1 Hz)
          wltol: tolerance of the difference between lambda0 and the RF
            sideband wavelength of the model [m] (Default: 100 pm)

        Returns:
          nRF: the index of the RF sideband
        """
        # indices of the relevent sidebands
        freq_inds = np.logical_and(
            np.isclose(self.vRF, freq, atol=ftol),
            np.isclose(self.lambda0, lambda0, atol=wltol))
        # find the right polarization
        ind = np.nonzero(np.logical_and(freq_inds, self.pol == pol))[0]

        if len(ind) == 0:
            msg = 'There are no sidebands with frequency '
            msg += '{:0.0f} {:s}Hz'.format(
                *utils.siPrefix(freq)[::-1])
            raise ValueError(msg)

        elif len(ind) > 1:
            msg = 'There are {:d} sidebands with '.format(len(ind))
            msg += 'frequency {:0.0f} {:s}Hz'.format(
                *utils.siPrefix(freq)[::-1])
            raise ValueError(msg)

        else:
            return int(ind)

    def _doftype2opt(self, doftype):
        """Convert degrees of freedom to 1s, 2s, and 3s for Optickle
        """
        if doftype == 'pos':
            nDOF = 1
        elif doftype == 'pitch':
            nDOF = 2
        elif doftype == 'yaw':
            nDOF = 3
        else:
            raise ValueError('Unrecognized degree of freedom ' + str(doftype)
                             + '. Choose \'pos\', \'pitch\', or \'yaw\'.')

        return nDOF

    def _doftype2pos(self, doftype):
        """Convert doftypes into pos, pitch, or yaw
        """
        if doftype in ['pos', 'drive', 'amp', 'phase']:
            return 'pos'
        else:
            return doftype

    def _pol2opt(self, pol):
        """Convert S and P polarizations to 1s and 0s for Optickle
        """
        if pol == 'S':
            nPol = 1
        elif pol == 'P':
            nPol = 0
        else:
            raise ValueError('Unrecognized polarization ' + str(pol)
                             + '. Use \'S\' or \'P\'')
        return nPol


class OptickleTopology:
    def __init__(self):
        self._sink_nums = None
        self._sink_names = None
        self._fields_probed = None

    def update(self, sink_nums, sink_names, fields_probed):
        self._sink_nums = sink_nums
        self._sink_names = sink_names
        self._fields_probed = fields_probed

    def get_sink_num(self, name, port):
        return self._sink_nums[name + '<-' + port]

    def get_sink_name(self, link_num):
        return self._sink_names[link_num]

    def get_field_probed(self, probe):
        return self._fields_probed[probe]

    def save(self, data):
        io.dict_to_hdf5(self._sink_nums, 'topology/sink_nums', data)
        data['topology/sink_names'] = io.str2byte(self._sink_names)
        io.dict_to_hdf5(self._fields_probed, 'topology/fields_probed', data)

    def load(self, data):
        self._sink_nums = io.hdf5_to_dict(data['topology/sink_nums'])
        self._sink_names = io.byte2str(data['topology/sink_names'])
        self._fields_probed = io.hdf5_to_dict(data['topology/fields_probed'])


class FinessePlant:
    """A Finesse Optomechanical plant
    """
    def __init__(self):
<<<<<<< HEAD
        self._dofs = ['pos', 'pitch', 'yaw', 'amp', 'freq', 'len']
=======
        self._doftypes = ['pos', 'pitch', 'yaw', 'amp', 'freq']
>>>>>>> 504184e3
        self._drives = []
        self._probes = []
        self._amp_detectors = []
        self._pos_detectors = []
        self._bp_detectors = []
        self._freqresp = {}
        self._dcsigs = {}
        self._mechmod = {}
        self._mech_plants = {}
        self._ff = None
        self._lambda0 = None
        self._finesse_version = '?.?.?'

    @property
    def drives(self):
        """List of drives
        """
        return self._drives

    @property
    def probes(self):
        """List of probes: photodiodes and homodyne detectors
        """
        return self._probes

    @property
    def amp_detectors(self):
        """List of amplitude detectors
        """
        return self._amp_detectors

    @property
    def pos_detectors(self):
        """List of position detectors
        """
        return self._pos_detectors

    @property
    def bp_detectors(self):
        """List of beam property detectors
        """
        return self._bp_detectors

    @property
    def ff(self):
        """Frequency vector [Hz]
        """
        return self._ff

    @property
    def lambda0(self):
        """Wavelength [m]
        """
        return self._lambda0

<<<<<<< HEAD
    @property
    def finesse_version(self):
        """Finesse version used to compute
        """
        return self._finesse_version

    def getTF(self, probes, drives, dof='pos'):
=======
    def getTF(self, *args, **kwargs):
>>>>>>> 504184e3
        """Compute a transfer function

        Inputs:
          Transfer functions can be computed in one of three ways:
          1) Specifying
              probes: name of the probes at which the TF is calculated
              drives: names of the drives from which the TF is calculated
              doftype: degree of freedom of the drives (Default: pos)
           2) Specifying probes and optOnly but using a DegreeOfFreedom to
              specify the drives and doftype
           3) Using a DegreeOfFreedom for the probes, drives, and doftype

        Returns:
          tf: the transfer function
            * In units of [W/m] if drive is an optic with doftype pos
            * In units of [W/rad] if drive is an optic with doftype pitch or yaw
            * In units of [W/Hz] if drive is a laser with drive freq
            * In units of [W/RIN] if dirve is a laser with drive amp

        Note:
          * To convert frequency noise in [W/Hz] to phase noise in [W/rad],
            multiply by 1j*ff
          * To convert intensity noise in [W/RIN] to amplitude noise in [W/RAM],
            multiply by 2 since RIN = 2*RAM

        Examples:
          * If only a single drive is used, the drive name can be a string.
            To compute the frequency transfer function in reflection from a FP
            cavity
              tf = katFR.getTF('REFL', 'Laser', doftype='freq')
            The phase transfer function is then 1j*ff*tf. Equivalently
              Laser = DegreeOfFreedom('Laser', doftype='freq')
              tf = katFR.getTF('REFL', Laser)

          * If multiple drives are used, the drive names should be a dict.
            To compute the DARM transfer function to the AS_DIFF homodyne PD
              DARM = {'EX': 1/2, 'EY': -1/2}
              tf = katFR.getTF('AS_DIFF', DARM)
            or equivalently
              DARM = DegreeOfFreedom({'EX': 1/2, 'EY': -1/2})
              tf = katFR.getTF('AS_DIFF', DARM)
            or equivalently
              DARM = DegreeOfFreedom({'EX': 1/2, 'EY': -1/2}, probes='AS_DIFF')
              tf = katFR.getTF(DARM)
            [Note: Since DARM is defined as Lx - Ly, to get 1 m of DARM
            requires 0.5 m of both Lx and Ly]

           * Note that if the probes are specified in a DegreeOfFreedom, these are
             the default probes. If different probes are specified in getTF, those
             will be used instead.
        """
        # figure out the kind of input and extract the probes and drives
        def get_dof_data(dof):
            doftype = dof.doftype
            drives = {
                key.split('.')[0]: val for key, val in dof.drives.items()}
            return doftype, drives

        doftype_msg = (
            'When specifying drives with a DegreeOfFreedom, the doftype should' \
            + 'be specified in the DegreeOfFreedom and not a keyword argument.')

        if len(args) == 1:
            dof = args[0]
            if isinstance(dof, ctrl.DegreeOfFreedom):
                probes = dof.probes
                doftype, drives = get_dof_data(dof)
            else:
                raise TypeError(
                    'Single argument transfer functions must be a DegreeOfFreedom')
            if kwargs:
                raise TypeError(doftype_msg)

        elif len(args) == 2:
            probes, drives = args
            if isinstance(drives, ctrl.DegreeOfFreedom):
                doftype, drives = get_dof_data(drives)
                if kwargs:
                    raise TypeError(doftype_msg)
            else:
                doftype = get_default_kwargs(kwargs, doftype='pos')['doftype']

        else:
            raise TypeError(
                'takes 2 positional arguments but ' + str(len(args)) + ' were given')

        if doftype not in self._doftypes:
            raise ValueError('Unrecognized doftype ' + doftype)

        # figure out the shape of the TF
        if isinstance(self.ff, Number):
            # TF is at a single frequency
            tf = 0
        else:
            # TF is for a frequency vector
            tf = np.zeros(len(self.ff), dtype='complex')

        if isinstance(drives, str):
            drives = {drives: 1}

        if isinstance(probes, str):
            probes = {probes: 1}

        # loop through the drives and probes to compute the TF
        for probe, pc in probes.items():
            for drive, drive_pos in drives.items():
                # add the contribution from this drive
                tf += pc * drive_pos * self._freqresp[doftype][probe][drive]

        return tf

    def getMechMod(self, drive_out, drive_in, doftype='pos'):
        """Get the radiation pressure modifications to drives

        Inputs:
          drive_out: name of the output drive
          drive_in: name of the input drive
          doftype: degree of freedom: pos, pitch, or yaw (Default: pos)
        """
        err_msg = ('Mechanical modifications can only be calculated for '
                   + 'degrees of freedom with one drive')
        if isinstance(drive_out, ctrl.DegreeOfFreedom):
            if len(drive_out.drives) != 1:
                raise ValueError(err_msg)
            for key in drive_out.drives.keys():
                drive_out, doftype_out = key.split('.')
        else:
            doftype_out = doftype

        if isinstance(drive_in, ctrl.DegreeOfFreedom):
            if len(drive_in.drives) != 1:
                raise ValueError(err_msg)
            for key in drive_in.drives.keys():
                drive_in, doftype_in = key.split('.')
        else:
            doftype_in = doftype

        if doftype_in not in self._doftypes:
            raise ValueError('Unrecognized in doftype ' + doftype_in)
        if doftype_out not in self._doftypes:
            raise ValueError('Unrecognized out doftype ' + doftype_out)

        out_det = '_' + drive_out + '_' + doftype_out
        if out_det not in self.pos_detectors:
            raise ValueError(out_det + ' is not a detector in this model')

        return self._mechmod[doftype_in][out_det][drive_in]

    def getMechTF(self, outDrives, inDrives, doftype='pos'):
        """Compute a mechanical transfer function

        Inputs:
          outDrives: name of the output drives
          inDrives: name of the input drives
          doftype: degree of freedom: pos, pitch, or yaw (Default: pos)

        Returns:
          tf: the transfer function
            * In units of [m/N] for position
            * In units of [rad/(N m)] for pitch and yaw
        """
        if doftype not in self._doftypes:
            raise ValueError('Unrecognized degree of freedom {:s}'.format(doftype))

        # figure out the shape of the TF
        if isinstance(self.ff, Number):
            # TF is at a single frequency
            tf = 0
        else:
            # TF is for a frequency vector
            tf = np.zeros(len(self.ff), dtype='complex')

        if not isinstance(outDrives, ctrl.DegreeOfFreedom):
            outDrives = ctrl.DegreeOfFreedom(outDrives, doftype=doftype)
        if not isinstance(inDrives, ctrl.DegreeOfFreedom):
            inDrives = ctrl.DegreeOfFreedom(inDrives, doftype=doftype)

        # loop through drives to compute the TF
        for inDrive, c_in in inDrives.dofs():
            # get the default mechanical plant of the optic being driven
            plant = self._mech_plants[inDrive.doftype][inDrive.name]

            for outDrive, c_out in outDrives.dofs():
                mmech = self.getMechMod(outDrive, inDrive)
                tf += c_in * c_out * plant.computeFilter(self.ff) * mmech

        return tf

    def getQuantumNoise(self, probeName, doftype='pos'):
        """Compute the quantum noise at a probe

        Returns the quantum noise at a given probe in [W/rtHz]
        """
        shotName = '_' + probeName + '_shot'
        qnoise = list(self._freqresp[doftype][shotName].values())[0]
        # without copying multiple calls will reduce noise
        qnoise = qnoise.copy()

        if doftype == 'pos':
            # if this was computed from a position TF convert back to W/rtHz
            # 2*np.pi is correct here, not 360
            qnoise *= self.lambda0 / (2*np.pi)

        if np.any(np.iscomplex(qnoise)):
            print('Warning: some quantum noise spectra are complex')
        return np.real(qnoise)

    def getSigDC(self, probeName):
        """Get the DC signal from a probe

        Inputs:
          probeName: name of the probe
        """
        return self._dcsigs[probeName]

    def computeBeamSpotMotion(self, node, driveName, doftype):
        """Compute the beam spot motion at a node

        The beam spot motion must have been monitored by calling
        monitorBeamSpotMotion before running the model. Both runDC and run for
        the degree of interest doftype must have been called on the model.

        Inputs:
          node: name of the node
          driveName: drive name of the optic from which to compute the BSM from
          doftype: degree of freedom of the optic driving the BSM

        Returns:
          bsm: the beam spot motion [m/rad]

        Example:
          To compute the beam spot motion on the front of EX due to pitch
          motion of IX
            monitorBeamSpotMotion(kat, 'EX_fr', 'pitch')
            katFR = KatFR(kat)
            katFR.runDC()
            katFR.run(fmin, fmax, npts, doftype='pitch')
            bsm = katFR.computeBeamSpotMotion('EX_fr', 'IX', 'pitch')
        """
        if doftype == 'pitch':
            direction = 'y'
        elif doftype == 'yaw':
            direction = 'x'
        else:
            raise ValueError('Unrecognized degree of freedom ' + direction)

        probeName = '_' + node + '_bsm_' + direction

        # get TF to monitoring probe power [W/rad]
        tf = self.getTF(probeName, driveName, doftype=doftype)

        # DC power on the monitoring probe
        Pdc = self.getSigDC('_' + node + '_DC')

        # get the beam size on the optic
        w, _, _, _, _, _ = self.getBeamProperties(node, doftype)

        # convert to spot motion [m/rad]
        bsm = w/Pdc * tf
        return bsm

    def getBeamProperties(self, node, doftype='pitch'):
        """Compute the properties of a Gaussian beam at a node

        Inputs:
          node: name of the node
          doftype: which degree of freedom 'pitch' or 'yaw' (Defualt: pitch)

        Returns:
          w: beam radius on the optic [m]
          zR: Rayleigh range of the beam [m]
          z: distance from the beam waist to the optic [m]
            Negative values indicate that the optic is before the waist.
          w0: beam waist [m]
          R: radius of curvature of the phase front on the optic [m]
          psi: Gouy phase [deg]

        Example:
          katFR.getBeamProperties('EX_fr')
        """
        if doftype == 'pitch':
            direction = 'y'
        elif doftype == 'yaw':
            direction = 'x'
        else:
            raise ValueError('Unrecognized degree of freedom ' + direction)

        qq = self.getSigDC('_' + node + '_bp_' + direction)
        return beam_properties_from_q(qq, lambda0=self.lambda0)

    # def plotTF(self, *tf_args, mag_ax=None, phase_ax=None, **kwargs):
    def plotTF(self, *args, **kwargs):
        """Plot a transfer function.

        Transfer functions can be plotted by one of the three methods described
        in plotTF.

        By default a new figure is returned. The axes of an existing figure
        can be specified to plot multiple transfer functions on the same figure

        See documentation for plotTF in plotting

        Examples:
          Plot a transfer function on new figure specifying probes and drives
            DARM = {'EX': 1/2, 'EY': -1/2}
            fig = katFR.plotTF('AS_DIFF', DARM)

          Plot on an existing figure 'fig' with a DegreeOfFreedom
            DARM = DegreeOfFreedom({'EX': 1/2, 'EY': -1/2}, probes='AS_DIFF')
            katFR.plotTF('AS_DIFF', DARM, *fig.axes)

          Plot on an existing axis, using DegreeOfFreedom to specify probes
          and drives, and specify plot styles
            katFR.plotTF(DARM, *fig.axes, label='DARM', color='xkcd:blue')

          Pass transfer function options with plot styles on an existing figure
            katFR.plotTF('REFL', 'Laser', *fig.axes, doftype='freq', ls='-.')
        """
        tf_args, mag_ax, phase_ax = plotting._get_tf_args(*args)

        try:
            tf_kwargs = dict(doftype=kwargs.pop('doftype'))
        except KeyError:
            tf_kwargs = {}

        ff = self.ff
        tf = self.getTF(*tf_args, **tf_kwargs)
        fig = plotting.plotTF(
            ff, tf, mag_ax=mag_ax, phase_ax=phase_ax, **kwargs)

        return fig

    def plotMechTF(self, outDrives, inDrives, mag_ax=None, phase_ax=None,
                   doftype='pos', **kwargs):
        """Plot a mechanical transfer function

        See documentation for plotTF in plotting
        """
        ff = self.ff
        tf = self.getMechTF(outDrives, inDrives, doftype=doftype)
        fig = plotting.plotTF(
            ff, tf, mag_ax=mag_ax, phase_ax=phase_ax, **kwargs)
        return fig

    def plotQuantumASD(self, probeName, driveNames, fig=None, **kwargs):
        """Plot the quantum ASD of a probe

        Plots the ASD of a probe referenced the the transfer function for
        some signal, such as DARM.

        Inputs:
          probeName: name of the probe
          driveNames: names of the drives from which the TF to refer the
            noise to
          fig: if not None, an existing figure to plot the noise on
            (Default: None)
          **kwargs: extra keyword arguments to pass to the plot
        """
        ff = self.ff
        if driveNames:
            tf = self.getTF(probeName, driveNames)
            noiseASD = np.abs(self.getQuantumNoise(probeName)/tf)
        else:
            noiseASD = np.abs(self.getQuantumNoise(probeName))

        if fig is None:
            newFig = True
            fig = plt.figure()
        else:
            newFig = False

        fig.gca().loglog(ff, noiseASD, **kwargs)
        fig.gca().set_ylabel('Noise')
        fig.gca().set_xlim([min(ff), max(ff)])
        fig.gca().set_xlabel('Frequency [Hz]')
        fig.gca().xaxis.grid(True, which='both', alpha=0.5)
        fig.gca().xaxis.grid(alpha=0.25, which='minor')
        fig.gca().yaxis.grid(True, which='both', alpha=0.5)
        fig.gca().yaxis.grid(alpha=0.25, which='minor')

        if newFig:
            return fig

    def save(self, fname):
        """Export data to an hdf5 file

        Inputs:
          fname: file name to save data to
        """
        data = h5py.File(fname, 'w')
        data['probes'] = io.str2byte(self.probes)
        data['amp_detectors'] = io.str2byte(self.amp_detectors)
        data['pos_detectors'] = io.str2byte(self.pos_detectors)
        data['bp_detectors'] = io.str2byte(self.bp_detectors)
        io.dict_to_hdf5(self._freqresp, 'freqresp', data)
        if len(self._mech_plants) > 0:
            # io.dict_to_hdf5(self.mechmod, 'mechmod',data)
            io.possible_none_to_hdf5(self._mechmod, 'mechmod', data)
            _mech_plants_to_hdf5(self._mech_plants, 'mech_plants', data)
        else:
            io.none_to_hdf5('mechmod', 'dict', data)
            io.none_to_hdf5('mech_plants', 'dict', data)
        if len(self._dcsigs) > 0:
            io.dict_to_hdf5(self._dcsigs, 'dcsigs', data)
        else:
            io.none_to_hdf5('dcsigs', 'dict', data)
        data['ff'] = self.ff
        data['lambda0'] = self.lambda0
        data['finesse_version'] = self.finesse_version
        data.close()

    def load(self, fname):
        """Load stored data from an hdf5 file

        Inputs:
          fname: file name to read from
        """
        data = h5py.File(fname, 'r')
        self._probes = io.byte2str(data['probes'][()])
        self._amp_detectors = io.byte2str(data['amp_detectors'][()])
        self._pos_detectors = io.byte2str(data['pos_detectors'][()])
        self._bp_detectors = io.byte2str(data['bp_detectors'][()])
        self._freqresp = io.hdf5_to_dict(data['freqresp'])
        if isinstance(data['mech_plants'], h5py.Group):
            # self.mechmod = io.hdf5_to_dict(data['mechmod'])
            self._mechmod = io.hdf5_to_possible_none('mechmod', data)
            self._mech_plants = _mech_plants_from_hdf5(data['mech_plants'], data)
        else:
            self._mechmod = {}
            self._mech_plants = {}
        self._dcsigs = io.hdf5_to_possible_none('dcsigs', data)
        self._ff = data['ff'][()]
        self._lambda0 = data['lambda0'][()]
        try:
            self._finesse_version = data['finesse_version'][()]
        except KeyError:
            self._finesse_version = '?.?.?'
        data.close()


def _mech_plants_to_hdf5(dictionary, path, h5file):
    for key, val in dictionary.items():
        fpath = path + '/' + key
        if isinstance(val, dict):
            _mech_plants_to_hdf5(val, fpath, h5file)
            h5file[fpath].attrs['isfilter'] = False
        elif isinstance(val, ctrl.Filter):
            val.to_hdf5(path + '/' + key, h5file)
            h5file[fpath].attrs['isfilter'] = True
        else:
            raise ValueError('Something is wrong')


def _mech_plants_from_hdf5(h5_group, h5file):
    plants = {}
    for key, val in h5_group.items():
        if isinstance(val, h5py.Group):
            if val.attrs['isfilter']:
                plants[key] = ctrl.filt_from_hdf5(val.name, h5file)
            else:
                plants[key] = _mech_plants_from_hdf5(val, h5file)
        else:
            raise ValueError('Something is wrong')
    return plants<|MERGE_RESOLUTION|>--- conflicted
+++ resolved
@@ -35,11 +35,8 @@
         self._sigDC_sweep = None
         self._fDC_sweep = None
         self._qq = None
-<<<<<<< HEAD
+        self._doftypes = ['pos', 'pitch', 'yaw', 'drive', 'amp', 'phase']
         self._optickle_sha = '???'
-=======
-        self._doftypes = ['pos', 'pitch', 'yaw', 'drive', 'amp', 'phase']
->>>>>>> 504184e3
 
     @property
     def vRF(self):
@@ -77,17 +74,13 @@
         """
         return self._ff
 
-<<<<<<< HEAD
     @property
     def optickle_sha(self):
         """Optickle commit SHA used to compute
         """
         return self._optickle_sha
 
-    def getTF(self, probes, drives, dof='pos', optOnly=False):
-=======
     def getTF(self, *args, **kwargs):
->>>>>>> 504184e3
         """Compute a transfer function
 
         Inputs:
@@ -707,11 +700,7 @@
     """A Finesse Optomechanical plant
     """
     def __init__(self):
-<<<<<<< HEAD
-        self._dofs = ['pos', 'pitch', 'yaw', 'amp', 'freq', 'len']
-=======
         self._doftypes = ['pos', 'pitch', 'yaw', 'amp', 'freq']
->>>>>>> 504184e3
         self._drives = []
         self._probes = []
         self._amp_detectors = []
@@ -767,17 +756,13 @@
         """
         return self._lambda0
 
-<<<<<<< HEAD
     @property
     def finesse_version(self):
         """Finesse version used to compute
         """
         return self._finesse_version
 
-    def getTF(self, probes, drives, dof='pos'):
-=======
     def getTF(self, *args, **kwargs):
->>>>>>> 504184e3
         """Compute a transfer function
 
         Inputs:
